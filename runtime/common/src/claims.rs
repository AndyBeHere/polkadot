--- conflicted
+++ resolved
@@ -131,12 +131,8 @@
 		/// Second balance is how much should be unlocked per block.
 		/// The block number is when the vesting should start.
 		Vesting get(vesting) config():
-<<<<<<< HEAD
 			map hasher(blake2_256) EthereumAddress
 			=> Option<(BalanceOf<T>, BalanceOf<T>, T::BlockNumber)>;
-=======
-			map EthereumAddress => Option<(BalanceOf<T>, BalanceOf<T>, T::BlockNumber)>;
->>>>>>> c51f4d7b
 	}
 	add_extra_genesis {
 		config(claims): Vec<(EthereumAddress, BalanceOf<T>)>;
@@ -487,32 +483,22 @@
 	#[test]
 	fn non_sender_sig_doesnt_work() {
 		new_test_ext().execute_with(|| {
-<<<<<<< HEAD
-			assert_eq!(Balances::free_balance(&42), 0);
+			assert_eq!(Balances::free_balance(42), 0);
 			assert_noop!(
 				Claims::claim(Origin::NONE, 42, sig(&alice(), &69u64.encode())),
 				Error::<Test>::SignerHasNoClaim
 			);
-=======
-			assert_eq!(Balances::free_balance(42), 0);
-			assert_noop!(Claims::claim(Origin::NONE, 42, sig(&alice(), &69u64.encode())), "Ethereum address has no claim");
->>>>>>> c51f4d7b
 		});
 	}
 
 	#[test]
 	fn non_claimant_doesnt_work() {
 		new_test_ext().execute_with(|| {
-<<<<<<< HEAD
-			assert_eq!(Balances::free_balance(&42), 0);
+			assert_eq!(Balances::free_balance(42), 0);
 			assert_noop!(
 				Claims::claim(Origin::NONE, 42, sig(&bob(), &69u64.encode())),
 				Error::<Test>::SignerHasNoClaim
 			);
-=======
-			assert_eq!(Balances::free_balance(42), 0);
-			assert_noop!(Claims::claim(Origin::NONE, 42, sig(&bob(), &69u64.encode())), "Ethereum address has no claim");
->>>>>>> c51f4d7b
 		});
 	}
 
