// Copyright 2017-2020 Parity Technologies (UK) Ltd.
// This file is part of Polkadot.

// Polkadot is free software: you can redistribute it and/or modify
// it under the terms of the GNU General Public License as published by
// the Free Software Foundation, either version 3 of the License, or
// (at your option) any later version.

// Polkadot is distributed in the hope that it will be useful,
// but WITHOUT ANY WARRANTY; without even the implied warranty of
// MERCHANTABILITY or FITNESS FOR A PARTICULAR PURPOSE.  See the
// GNU General Public License for more details.

// You should have received a copy of the GNU General Public License
// along with Polkadot.  If not, see <http://www.gnu.org/licenses/>.

//! Polkadot chain configurations.

use sp_core::{Pair, Public, crypto::UncheckedInto, sr25519};
use polkadot_primitives::v0::{AccountId, AccountPublic, ValidatorId};
use polkadot_runtime as polkadot;
use kusama_runtime as kusama;
use westend_runtime as westend;
use polkadot::constants::currency::DOTS;
use kusama::constants::currency::DOTS as KSM;
use westend::constants::currency::DOTS as WND;
use sc_chain_spec::{ChainSpecExtension, ChainType};
use sp_runtime::{traits::IdentifyAccount, Perbill};
use serde::{Serialize, Deserialize};
use telemetry::TelemetryEndpoints;
use hex_literal::hex;
use babe_primitives::AuthorityId as BabeId;
use grandpa::AuthorityId as GrandpaId;
use im_online::sr25519::{AuthorityId as ImOnlineId};
use authority_discovery_primitives::AuthorityId as AuthorityDiscoveryId;
use pallet_staking::Forcing;

const POLKADOT_STAGING_TELEMETRY_URL: &str = "wss://telemetry.polkadot.io/submit/";
const KUSAMA_STAGING_TELEMETRY_URL: &str = "wss://telemetry.polkadot.io/submit/";
const WESTEND_STAGING_TELEMETRY_URL: &str = "wss://telemetry.polkadot.io/submit/";
const DEFAULT_PROTOCOL_ID: &str = "dot";

/// Node `ChainSpec` extensions.
///
/// Additional parameters for some Substrate core modules,
/// customizable from the chain spec.
#[derive(Default, Clone, Serialize, Deserialize, ChainSpecExtension)]
#[serde(rename_all = "camelCase")]
pub struct Extensions {
	/// Block numbers with known hashes.
	pub fork_blocks: sc_client_api::ForkBlocks<polkadot_primitives::v0::Block>,
	/// Known bad block hashes.
	pub bad_blocks: sc_client_api::BadBlocks<polkadot_primitives::v0::Block>,
}

/// The `ChainSpec parametrised for polkadot runtime`.
pub type PolkadotChainSpec = service::GenericChainSpec<
	polkadot::GenesisConfig,
	Extensions,
>;

/// The `ChainSpec parametrised for kusama runtime`.
pub type KusamaChainSpec = service::GenericChainSpec<
	kusama::GenesisConfig,
	Extensions,
>;

/// The `ChainSpec parametrised for westend runtime`.
pub type WestendChainSpec = service::GenericChainSpec<
	westend::GenesisConfig,
	Extensions,
>;

/// The `ChainSpec parametrised for rococo runtime`.
pub type RococoChainSpec = service::GenericChainSpec<
	rococo_runtime::GenesisConfig,
	Extensions,
>;

pub fn polkadot_config() -> Result<PolkadotChainSpec, String> {
	PolkadotChainSpec::from_json_bytes(&include_bytes!("../res/polkadot.json")[..])
}

pub fn kusama_config() -> Result<KusamaChainSpec, String> {
	KusamaChainSpec::from_json_bytes(&include_bytes!("../res/kusama.json")[..])
}

pub fn westend_config() -> Result<WestendChainSpec, String> {
	WestendChainSpec::from_json_bytes(&include_bytes!("../res/westend.json")[..])
}

pub fn rococo_config() -> Result<RococoChainSpec, String> {
	RococoChainSpec::from_json_bytes(&include_bytes!("../res/rococo.json")[..])
}

fn polkadot_session_keys(
	babe: BabeId,
	grandpa: GrandpaId,
	im_online: ImOnlineId,
	parachain_validator: ValidatorId,
	authority_discovery: AuthorityDiscoveryId
) -> polkadot::SessionKeys {
	polkadot::SessionKeys { babe, grandpa, im_online, parachain_validator, authority_discovery }
}

fn kusama_session_keys(
	babe: BabeId,
	grandpa: GrandpaId,
	im_online: ImOnlineId,
	parachain_validator: ValidatorId,
	authority_discovery: AuthorityDiscoveryId
) -> kusama::SessionKeys {
	kusama::SessionKeys { babe, grandpa, im_online, parachain_validator, authority_discovery }
}

fn westend_session_keys(
	babe: BabeId,
	grandpa: GrandpaId,
	im_online: ImOnlineId,
	parachain_validator: ValidatorId,
	authority_discovery: AuthorityDiscoveryId
) -> westend::SessionKeys {
	westend::SessionKeys { babe, grandpa, im_online, parachain_validator, authority_discovery }
}

<<<<<<< HEAD
fn rococo_session_keys(
	babe: BabeId,
	grandpa: GrandpaId,
	im_online: ImOnlineId,
	parachain_validator: ValidatorId,
	authority_discovery: AuthorityDiscoveryId
) -> rococo_runtime::SessionKeys {
	rococo_runtime::SessionKeys { babe, grandpa, im_online, parachain_validator, authority_discovery }
}

fn polkadot_staging_testnet_config_genesis() -> polkadot::GenesisConfig {
=======
fn polkadot_staging_testnet_config_genesis(wasm_binary: &[u8]) -> polkadot::GenesisConfig {
>>>>>>> 08995278
	// subkey inspect "$SECRET"
	let endowed_accounts = vec![];

	let initial_authorities: Vec<(
		AccountId,
		AccountId,
		BabeId,
		GrandpaId,
		ImOnlineId,
		ValidatorId,
		AuthorityDiscoveryId
	)> = vec![];

	const ENDOWMENT: u128 = 1_000_000 * DOTS;
	const STASH: u128 = 100 * DOTS;

	polkadot::GenesisConfig {
		system: Some(polkadot::SystemConfig {
			code: wasm_binary.to_vec(),
			changes_trie_config: Default::default(),
		}),
		balances: Some(polkadot::BalancesConfig {
			balances: endowed_accounts.iter()
				.map(|k: &AccountId| (k.clone(), ENDOWMENT))
				.chain(initial_authorities.iter().map(|x| (x.0.clone(), STASH)))
				.collect(),
		}),
		indices: Some(polkadot::IndicesConfig {
			indices: vec![],
		}),
		session: Some(polkadot::SessionConfig {
			keys: initial_authorities.iter().map(|x| (
				x.0.clone(),
				x.0.clone(),
				polkadot_session_keys(x.2.clone(), x.3.clone(), x.4.clone(), x.5.clone(), x.6.clone()),
			)).collect::<Vec<_>>(),
		}),
		staking: Some(polkadot::StakingConfig {
			validator_count: 50,
			minimum_validator_count: 4,
			stakers: initial_authorities
				.iter()
				.map(|x| (x.0.clone(), x.1.clone(), STASH, polkadot::StakerStatus::Validator))
				.collect(),
			invulnerables: initial_authorities.iter().map(|x| x.0.clone()).collect(),
			force_era: Forcing::ForceNone,
			slash_reward_fraction: Perbill::from_percent(10),
			.. Default::default()
		}),
		elections_phragmen: Some(Default::default()),
		democracy: Some(Default::default()),
		collective_Instance1: Some(polkadot::CouncilConfig {
			members: vec![],
			phantom: Default::default(),
		}),
		collective_Instance2: Some(polkadot::TechnicalCommitteeConfig {
			members: vec![],
			phantom: Default::default(),
		}),
		membership_Instance1: Some(Default::default()),
		babe: Some(Default::default()),
		grandpa: Some(Default::default()),
		im_online: Some(Default::default()),
		authority_discovery: Some(polkadot::AuthorityDiscoveryConfig {
			keys: vec![],
		}),
		parachains: Some(polkadot::ParachainsConfig {
			authorities: vec![],
		}),
		registrar: Some(polkadot::RegistrarConfig {
			parachains: vec![],
			_phdata: Default::default(),
		}),
		claims: Some(polkadot::ClaimsConfig {
			claims: vec![],
			vesting: vec![],
		}),
		vesting: Some(polkadot::VestingConfig {
			vesting: vec![],
		}),
	}
}

fn westend_staging_testnet_config_genesis(wasm_binary: &[u8]) -> westend::GenesisConfig {
// subkey inspect "$SECRET"
	let endowed_accounts = vec![
		// 5ENpP27BrVdJTdUfY6djmcw3d3xEJ6NzSUU52CCPmGpMrdEY
		hex!["6648d7f3382690650c681aba1b993cd11e54deb4df21a3a18c3e2177de9f7342"].into(),
	];

	// for i in 1 2 3 4; do for j in stash controller; do subkey inspect "$SECRET//$i//$j"; done; done
	// for i in 1 2 3 4; do for j in babe; do subkey --sr25519 inspect "$SECRET//$i//$j"; done; done
	// for i in 1 2 3 4; do for j in grandpa; do subkey --ed25519 inspect "$SECRET//$i//$j"; done; done
	// for i in 1 2 3 4; do for j in im_online; do subkey --sr25519 inspect "$SECRET//$i//$j"; done; done
	// for i in 1 2 3 4; do for j in parachains; do subkey --sr25519 inspect "$SECRET//$i//$j"; done; done
	let initial_authorities: Vec<(
		AccountId,
		AccountId,
		BabeId,
		GrandpaId,
		ImOnlineId,
		ValidatorId,
		AuthorityDiscoveryId
	)> = vec![(
		// 5FZoQhgUCmqBxnkHX7jCqThScS2xQWiwiF61msg63CFL3Y8f
		hex!["9ae581fef1fc06828723715731adcf810e42ce4dadad629b1b7fa5c3c144a81d"].into(),
		// 5ExdKyXFhtrjiFhexnyQPDyGSP8xU9qHc4KDwVrtWxaP2RP6
		hex!["8011fb3641f0641f5570ba8787a64a0ff7d9c9999481f333d7207c4abd7e981c"].into(),
		// 5Ef8qY8LRV6RFd4bThrwxBhhWfLjzqmd4rK8nX3Xs7zJqqp7
		hex!["72bae70a1398c0ba52f815cc5dfbc9ec5c013771e541ae28e05d1129243e3001"].unchecked_into(),
		// 5FSscBiPfaPaEhFbAt2qRhcYjryKBKf714X76F5nFfwtdXLa
		hex!["959cebf18fecb305b96fd998c95f850145f52cbbb64b3ef937c0575cc7ebd652"].unchecked_into(),
		// 5Ef8qY8LRV6RFd4bThrwxBhhWfLjzqmd4rK8nX3Xs7zJqqp7
		hex!["72bae70a1398c0ba52f815cc5dfbc9ec5c013771e541ae28e05d1129243e3001"].unchecked_into(),
		// 5Ef8qY8LRV6RFd4bThrwxBhhWfLjzqmd4rK8nX3Xs7zJqqp7
		hex!["72bae70a1398c0ba52f815cc5dfbc9ec5c013771e541ae28e05d1129243e3001"].unchecked_into(),
		// 5Ef8qY8LRV6RFd4bThrwxBhhWfLjzqmd4rK8nX3Xs7zJqqp7
		hex!["72bae70a1398c0ba52f815cc5dfbc9ec5c013771e541ae28e05d1129243e3001"].unchecked_into(),
	),(
		// 5G1ojzh47Yt8KoYhuAjXpHcazvsoCXe3G8LZchKDvumozJJJ
		hex!["aebb0211dbb07b4d335a657257b8ac5e53794c901e4f616d4a254f2490c43934"].into(),
		// 5GeoZ1Mzix6Xnj32X8Xpj7q89X1SQHU5XTK1cnUVNXKTvXdK
		hex!["caf27345aebc2fefeca85c9a67f4859eab3178d28ef92244714402290f3f415a"].into(),
		// 5Et8y49AyE7ncVKiSRgzN6zbqbYtMK6y7kKuUaS8YqvfLBD9
		hex!["7ca58770eb41c1a68ef77e92255e4635fc11f665cb89aee469e920511c48343a"].unchecked_into(),
		// 5Hpn3HVViECsuxMDFtinWjRj2dNfpRp1kB24nZHvQCJsSUek
		hex!["feca0be2c87141f6074b221c919c0161a1c468d9173c5c1be59b68fab9a0ff93"].unchecked_into(),
		// 5Et8y49AyE7ncVKiSRgzN6zbqbYtMK6y7kKuUaS8YqvfLBD9
		hex!["7ca58770eb41c1a68ef77e92255e4635fc11f665cb89aee469e920511c48343a"].unchecked_into(),
		// 5Et8y49AyE7ncVKiSRgzN6zbqbYtMK6y7kKuUaS8YqvfLBD9
		hex!["7ca58770eb41c1a68ef77e92255e4635fc11f665cb89aee469e920511c48343a"].unchecked_into(),
		// 5Et8y49AyE7ncVKiSRgzN6zbqbYtMK6y7kKuUaS8YqvfLBD9
		hex!["7ca58770eb41c1a68ef77e92255e4635fc11f665cb89aee469e920511c48343a"].unchecked_into(),
	),(
		// 5HYYWyhyUQ7Ae11f8fCid58bhJ7ikLHM9bU8A6Ynwoc3dStR
		hex!["f268995cc38974ce0686df1364875f26f2c32b246ddc18835512c3f9969f5836"].into(),
		// 5DnUXT3xiQn6ZRttFT6eSCJbT9P2tiLdexr5WsvnbLG8igqW
		hex!["4c17a9bfdd19411f452fa32420fa7acab622e87e57351f4ba3248ae40ce75123"].into(),
		// 5EhnN1SumSv5KxwLAdwE8ugJaw1S8xARZb8V2BMYCKaD7ure
		hex!["74bfb70627416e6e6c4785e928ced384c6c06e5c8dd173a094bc3118da7b673e"].unchecked_into(),
		// 5Hmvd2qjb1zatrJTkPwgFicxPfZuwaTwa2L7adSRmz6mVxfb
		hex!["fc9d33059580a69454179ffa41cbae6de2bc8d2bd2c3f1d018fe5484a5a91956"].unchecked_into(),
		// 5EhnN1SumSv5KxwLAdwE8ugJaw1S8xARZb8V2BMYCKaD7ure
		hex!["74bfb70627416e6e6c4785e928ced384c6c06e5c8dd173a094bc3118da7b673e"].unchecked_into(),
		// 5EhnN1SumSv5KxwLAdwE8ugJaw1S8xARZb8V2BMYCKaD7ure
		hex!["74bfb70627416e6e6c4785e928ced384c6c06e5c8dd173a094bc3118da7b673e"].unchecked_into(),
		// 5EhnN1SumSv5KxwLAdwE8ugJaw1S8xARZb8V2BMYCKaD7ure
		hex!["74bfb70627416e6e6c4785e928ced384c6c06e5c8dd173a094bc3118da7b673e"].unchecked_into(),
	),(
		// 5CFPcUJgYgWryPaV1aYjSbTpbTLu42V32Ytw1L9rfoMAsfGh
		hex!["08264834504a64ace1373f0c8ed5d57381ddf54a2f67a318fa42b1352681606d"].into(),
		// 5F6z64cYZFRAmyMUhp7rnge6jaZmbY6o7XfA9czJyuAUiaFD
		hex!["8671d451c3d4f6de8c16ea0bc61cf714914d6b2ffa2899872620525419327478"].into(),
		// 5Ft7o2uqDq5pXCK4g5wR94BctmtLEzCBy5MvPqRa8753ZemD
		hex!["a8ddd0891e14725841cd1b5581d23806a97f41c28a25436db6473c86e15dcd4f"].unchecked_into(),
		// 5FgBijJLL6p7nDZgQed56L3BM7ovgwc4t4FYsv9apYtRGAGv
		hex!["9fc415cce1d0b2eed702c9e05f476217d23b46a8723fd56f08cddad650be7c2d"].unchecked_into(),
		// 5Ft7o2uqDq5pXCK4g5wR94BctmtLEzCBy5MvPqRa8753ZemD
		hex!["a8ddd0891e14725841cd1b5581d23806a97f41c28a25436db6473c86e15dcd4f"].unchecked_into(),
		// 5Ft7o2uqDq5pXCK4g5wR94BctmtLEzCBy5MvPqRa8753ZemD
		hex!["a8ddd0891e14725841cd1b5581d23806a97f41c28a25436db6473c86e15dcd4f"].unchecked_into(),
		// 5Ft7o2uqDq5pXCK4g5wR94BctmtLEzCBy5MvPqRa8753ZemD
		hex!["a8ddd0891e14725841cd1b5581d23806a97f41c28a25436db6473c86e15dcd4f"].unchecked_into(),
	)];

	const ENDOWMENT: u128 = 1_000_000 * WND;
	const STASH: u128 = 100 * WND;

	westend::GenesisConfig {
		system: Some(westend::SystemConfig {
			code: wasm_binary.to_vec(),
			changes_trie_config: Default::default(),
		}),
		balances: Some(westend::BalancesConfig {
			balances: endowed_accounts.iter()
				.map(|k: &AccountId| (k.clone(), ENDOWMENT))
				.chain(initial_authorities.iter().map(|x| (x.0.clone(), STASH)))
				.collect(),
		}),
		indices: Some(westend::IndicesConfig {
			indices: vec![],
		}),
		session: Some(westend::SessionConfig {
			keys: initial_authorities.iter().map(|x| (
				x.0.clone(),
				x.0.clone(),
				westend_session_keys(x.2.clone(), x.3.clone(), x.4.clone(), x.5.clone(), x.6.clone()),
			)).collect::<Vec<_>>(),
		}),
		staking: Some(westend::StakingConfig {
			validator_count: 50,
			minimum_validator_count: 4,
			stakers: initial_authorities
				.iter()
				.map(|x| (x.0.clone(), x.1.clone(), STASH, westend::StakerStatus::Validator))
				.collect(),
			invulnerables: initial_authorities.iter().map(|x| x.0.clone()).collect(),
			force_era: Forcing::ForceNone,
			slash_reward_fraction: Perbill::from_percent(10),
			.. Default::default()
		}),
		babe: Some(Default::default()),
		grandpa: Some(Default::default()),
		im_online: Some(Default::default()),
		authority_discovery: Some(westend::AuthorityDiscoveryConfig {
			keys: vec![],
		}),
		parachains: Some(westend::ParachainsConfig {
			authorities: vec![],
		}),
		registrar: Some(westend::RegistrarConfig {
			parachains: vec![],
			_phdata: Default::default(),
		}),
		vesting: Some(westend::VestingConfig {
			vesting: vec![],
		}),
		sudo: Some(westend::SudoConfig {
			key: endowed_accounts[0].clone(),
		}),
	}
}

<<<<<<< HEAD
fn rococo_staging_testnet_config_genesis() -> rococo_runtime::GenesisConfig {
	// subkey inspect "$SECRET"
	let endowed_accounts = vec![
		// 5FeyRQmjtdHoPH56ASFW76AJEP1yaQC1K9aEMvJTF9nzt9S9
		hex!["9ed7705e3c7da027ba0583a22a3212042f7e715d3c168ba14f1424e2bc111d00"].into(),
	];

	// ./scripts/prepare-test-net.sh 8
	let initial_authorities: Vec<(
		AccountId,
		AccountId,
		BabeId,
		GrandpaId,
		ImOnlineId,
		ValidatorId,
		AuthorityDiscoveryId
	)> = vec![(
		//5EHZkbp22djdbuMFH9qt1DVzSCvqi3zWpj6DAYfANa828oei
		hex!["62475fe5406a7cb6a64c51d0af9d3ab5c2151bcae982fb812f7a76b706914d6a"].into(),
		//5FeSEpi9UYYaWwXXb3tV88qtZkmSdB3mvgj3pXkxKyYLGhcd
		hex!["9e6e781a76810fe93187af44c79272c290c2b9e2b8b92ee11466cd79d8023f50"].into(),
		//5Fh6rDpMDhM363o1Z3Y9twtaCPfizGQWCi55BSykTQjGbP7H
		hex!["a076ef1280d768051f21d060623da3ab5b56944d681d303ed2d4bf658c5bed35"].unchecked_into(),
		//5CPd3zoV9Aaah4xWucuDivMHJ2nEEmpdi864nPTiyRZp4t87
		hex!["0e6d7d1afbcc6547b92995a394ba0daed07a2420be08220a5a1336c6731f0bfa"].unchecked_into(),
		//5F7BEa1LGFksUihyatf3dCDYneB8pWzVyavnByCsm5nBgezi
		hex!["86975a37211f8704e947a365b720f7a3e2757988eaa7d0f197e83dba355ef743"].unchecked_into(),
		//5CDS33qmzmrBHWxVx5Vcz2Wim5b4aVS5C9yh3HpxqwmkrFwt
		hex!["06a7f34a2ae69cc0cca633c7a82b37cfba821707eb62ffe065b242e1230e4661"].unchecked_into(),
		//5HbSgM72xVuscsopsdeG3sCSCYdAeM1Tay9p79N6ky6vwDGq
		hex!["f49eae66a0ac9f610316906ec8f1a0928e20d7059d76a5ca53cbcb5a9b50dd3c"].unchecked_into(),
	),
	(
		//5DvH8oEjQPYhzCoQVo7WDU91qmQfLZvxe9wJcrojmJKebCmG
		hex!["520b48452969f6ddf263b664de0adb0c729d0e0ad3b0e5f3cb636c541bc9022a"].into(),
		//5ENZvCRzyXJJYup8bM6yEzb2kQHEb1NDpY2ZEyVGBkCfRdj3
		hex!["6618289af7ae8621981ffab34591e7a6486e12745dfa3fd3b0f7e6a3994c7b5b"].into(),
		//5DLjSUfqZVNAADbwYLgRvHvdzXypiV1DAEaDMjcESKTcqMoM
		hex!["38757d0de00a0c739e7d7984ef4bc01161bd61e198b7c01b618425c16bb5bd5f"].unchecked_into(),
		//5HnDVBN9mD6mXyx8oryhDbJtezwNSj1VRXgLoYCBA6uEkiao
		hex!["fcd5f87a6fd5707a25122a01b4dac0a8482259df7d42a9a096606df1320df08d"].unchecked_into(),
		//5DhyXZiuB1LvqYKFgT5tRpgGsN3is2cM9QxgW7FikvakbAZP
		hex!["48a910c0af90898f11bd57d37ceaea53c78994f8e1833a7ade483c9a84bde055"].unchecked_into(),
		//5FxYBi73N4C9HQphtjCRDthxT2XLhd8e6BuYnxERQ7UJtAx6
		hex!["ac3ce74c09d1bb387d3f79dc8df88d661da689d5364eb8131c83fcc8ecb2fc5b"].unchecked_into(),
		//5HeXbwb5PxtcRoopPZTp5CQun38atn2UudQ8p2AxR5BzoaXw
		hex!["f6f8fe475130d21165446a02fb1dbce3a7bf36412e5d98f4f0473aed9252f349"].unchecked_into(),
	),
	(
		//5FPMzsezo1PRxYbVpJMWK7HNbR2kUxidsAAxH4BosHa4wd6S
		hex!["92ef83665b39d7a565e11bf8d18d41d45a8011601c339e57a8ea88c8ff7bba6f"].into(),
		//5G6NQidFG7YiXsvV7hQTLGArir9tsYqD4JDxByhgxKvSKwRx
		hex!["b235f57244230589523271c27b8a490922ffd7dccc83b044feaf22273c1dc735"].into(),
		//5GpZhzAVg7SAtzLvaAC777pjquPEcNy1FbNUAG2nZvhmd6eY
		hex!["d2644c1ab2c63a3ad8d40ad70d4b260969e3abfe6d7e6665f50dc9f6365c9d2a"].unchecked_into(),
		//5HAes2RQYPbYKbLBfKb88f4zoXv6pPA6Ke8CjN7dob3GpmSP
		hex!["e1b68fbd84333e31486c08e6153d9a1415b2e7e71b413702b7d64e9b631184a1"].unchecked_into(),
		//5HTXBf36LXmkFWJLokNUK6fPxVpkr2ToUnB1pvaagdGu4c1T
		hex!["ee93e26259decb89afcf17ef2aa0fa2db2e1042fb8f56ecfb24d19eae8629878"].unchecked_into(),
		//5EXD52Bdz24J1N6i8hss7a5pfAARYmURgESatGXgjsV274Rk
		hex!["6caf2fe2cf01fc3f07e113a2940a1d6c7bc1ab9d8974f152c2ee201d4f16f67a"].unchecked_into(),
		//5D4r6YaB6F7A7nvMRHNFNF6zrR9g39bqDJFenrcaFmTCRwfa
		hex!["2c57f81fd311c1ab53813c6817fe67f8947f8d39258252663b3384ab4195494d"].unchecked_into(),
	),
	(
		//5DMNx7RoX6d7JQ38NEM7DWRcW2THu92LBYZEWvBRhJeqcWgR
		hex!["38f3c2f38f6d47f161e98c697bbe3ca0e47c033460afda0dda314ab4222a0404"].into(),
		//5GGdKNDr9P47dpVnmtq3m8Tvowwf1ot1abw6tPsTYYFoKm2v
		hex!["ba0898c1964196474c0be08d364cdf4e9e1d47088287f5235f70b0590dfe1704"].into(),
		//5EjkyPCzR2SjhDZq8f7ufsw6TfkvgNRepjCRQFc4TcdXdaB1
		hex!["764186bc30fd5a02477f19948dc723d6d57ab174debd4f80ed6038ec960bfe21"].unchecked_into(),
		//5DJV3zCBTJBLGNDCcdWrYxWDacSz84goGTa4pFeKVvehEBte
		hex!["36be9069cdb4a8a07ecd51f257875150f0a8a1be44a10d9d98dabf10a030aef4"].unchecked_into(),
		//5FHf8kpK4fPjEJeYcYon2gAPwEBubRvtwpzkUbhMWSweKPUY
		hex!["8e95b9b5b4dc69790b67b566567ca8bf8cdef3a3a8bb65393c0d1d1c87cd2d2c"].unchecked_into(),
		//5HZ5hm2WTQEXaYAeH24h5kh2Q2rCbnJeiXNm9nhkxNXwwn8M
		hex!["f2d19482d1da872af925e84478787e0719f637bd1f88c0c99316bdf2658d5478"].unchecked_into(),
		//5CtgRR74VypK4h154s369abs78hDUxZSJqcbWsfXvsjcHJNA
		hex!["2496f28d887d84705c6dae98aee8bf90fc5ad10bb5545eca1de6b68425b70f7c"].unchecked_into(),
	),
	(
		//5C8AL1Zb4bVazgT3EgDxFgcow1L4SJjVu44XcLC9CrYqFN4N
		hex!["02a2d8cfcf75dda85fafc04ace3bcb73160034ed1964c43098fb1fe831de1b16"].into(),
		//5FLYy3YKsAnooqE4hCudttAsoGKbVG3hYYBtVzwMjJQrevPa
		hex!["90cab33f0bb501727faa8319f0845faef7d31008f178b65054b6629fe531b772"].into(),
		//5Et3tfbVf1ByFThNAuUq5pBssdaPPskip5yob5GNyUFojXC7
		hex!["7c94715e5dd8ab54221b1b6b2bfa5666f593f28a92a18e28052531de1bd80813"].unchecked_into(),
		//5EX1JBghGbQqWohTPU6msR9qZ2nYPhK9r3RTQ2oD1K8TCxaG
		hex!["6c878e33b83c20324238d22240f735457b6fba544b383e70bb62a27b57380c81"].unchecked_into(),
		//5GqL8RbVAuNXpDhjQi1KrS1MyNuKhvus2AbmQwRGjpuGZmFu
		hex!["d2f9d537ffa59919a4028afdb627c14c14c97a1547e13e8e82203d2049b15b1a"].unchecked_into(),
		//5DfapfASpVBDsVxgM2FctoQXRX6oa9AbXY5uH7VxWu9esQFy
		hex!["46d6245026e0e4f4a120cfdfbc9f36a37de202489c4c7ff05b6c54d1811aee2c"].unchecked_into(),
		//5DABsdQCDUGuhzVGWe5xXzYQ9rtrVxRygW7RXf9Tsjsw1aGJ
		hex!["306ac5c772fe858942f92b6e28bd82fb7dd8cdd25f9a4626c1b0eee075fcb531"].unchecked_into(),
	),
	(
		//5C8XbDXdMNKJrZSrQURwVCxdNdk8AzG6xgLggbzuA399bBBF
		hex!["02ea6bfa8b23b92fe4b5db1063a1f9475e3acd0ab61e6b4f454ed6ba00b5f864"].into(),
		//5GsyzFP8qtF8tXPSsjhjxAeU1v7D1PZofuQKN9TdCc7Dp1JM
		hex!["d4ffc4c05b47d1115ad200f7f86e307b20b46c50e1b72a912ec4f6f7db46b616"].into(),
		//5GHWB8ZDzegLcMW7Gdd1BS6WHVwDdStfkkE4G7KjPjZNJBtD
		hex!["bab3cccdcc34401e9b3971b96a662686cf755aa869a5c4b762199ce531b12c5b"].unchecked_into(),
		//5GzDPGbUM9uH52ZEwydasTj8edokGUJ7vEpoFWp9FE1YNuFB
		hex!["d9c056c98ca0e6b4eb7f5c58c007c1db7be0fe1f3776108f797dd4990d1ccc33"].unchecked_into(),
		//5GWZbVkJEfWZ7fRca39YAQeqri2Z7pkeHyd7rUctUHyQifLp
		hex!["c4a980da30939d5bb9e4a734d12bf81259ae286aa21fa4b65405347fa40eff35"].unchecked_into(),
		//5C5DAKUwKcxU2eT9fZU23HPEJcJLPQRt7YX5sAyifKKsnBNd
		hex!["0062a5ab339962d84b6711b86fa67b457483fcd3d75dafb7bd15f182b7434227"].unchecked_into(),
		//5CZdFnyzZvKetZTeUwj5APAYskVJe4QFiTezo5dQNsrnehGd
		hex!["160ea09c5717270e958a3da42673fa011613a9539b2e4ebcad8626bc117ca04a"].unchecked_into(),
	),
	(
		//5HinEonzr8MywkqedcpsmwpxKje2jqr9miEwuzyFXEBCvVXM
		hex!["fa373e25a1c4fe19c7148acde13bc3db1811cf656dc086820f3dda736b9c4a00"].into(),
		//5EHJbj6Td6ks5HDnyfN4ttTSi57osxcQsQexm7XpazdeqtV7
		hex!["62145d721967bd88622d08625f0f5681463c0f1b8bcd97eb3c2c53f7660fd513"].into(),
		//5EeCsC58XgJ1DFaoYA1WktEpP27jvwGpKdxPMFjicpLeYu96
		hex!["720537e2c1c554654d73b3889c3ef4c3c2f95a65dd3f7c185ebe4afebed78372"].unchecked_into(),
		//5DnEySxbnppWEyN8cCLqvGjAorGdLRg2VmkY96dbJ1LHFK8N
		hex!["4bea0b37e0cce9bddd80835fa2bfd5606f5dcfb8388bbb10b10c483f0856cf14"].unchecked_into(),
		//5E1Y1FJ7dVP7qtE3wm241pTm72rTMcDT5Jd8Czv7Pwp7N3AH
		hex!["560d90ca51e9c9481b8a9810060e04d0708d246714960439f804e5c6f40ca651"].unchecked_into(),
		//5Fs2mowfPb93ByRTKtzTE5evCh2SfVLJfpBBM5SmpYGdG6yK
		hex!["a809aaaaebc04051536c99166c99f0cba19c7b5950cd8a37882dd56220f2e84f"].unchecked_into(),
		//5ELv74v7QcsS6FdzvG4vL2NnYDGWmRnJUSMKYwdyJD7Xcdi7
		hex!["64d59feddb3d00316a55906953fb3db8985797472bd2e6c7ea1ab730cc339d7f"].unchecked_into(),
	),
	(
		//5Ey3NQ3dfabaDc16NUv7wRLsFCMDFJSqZFzKVycAsWuUC6Di
		hex!["8062e9c21f1d92926103119f7e8153cebdb1e5ab3e52d6f395be80bb193eab47"].into(),
		//5HiWsuSBqt8nS9pnggexXuHageUifVPKPHDE2arTKqhTp1dV
		hex!["fa0388fa88f3f0cb43d583e2571fbc0edad57dff3a6fd89775451dd2c2b8ea00"].into(),
		//5H168nKX2Yrfo3bxj7rkcg25326Uv3CCCnKUGK6uHdKMdPt8
		hex!["da6b2df18f0f9001a6dcf1d301b92534fe9b1f3ccfa10c49449fee93adaa8349"].unchecked_into(),
		//5DrA2fZdzmNqT5j6DXNwVxPBjDV9jhkAqvjt6Us3bQHKy3cF
		hex!["4ee66173993dd0db5d628c4c9cb61a27b76611ad3c3925947f0d0011ee2c5dcc"].unchecked_into(),
		//5FNFDUGNLUtqg5LgrwYLNmBiGoP8KRxsvQpBkc7GQP6qaBUG
		hex!["92156f54a114ee191415898f2da013d9db6a5362d6b36330d5fc23e27360ab66"].unchecked_into(),
		//5Ea4of4L3i5Nc8QcPE648cN8CL8iuo9v4xc2LpKAtr6oShFU
		hex!["6edd19e3c5230998e533e165a26438afe663368d0eab37fabff734a36119ce0e"].unchecked_into(),
		//5DqAvikdpfRdk5rR35ZobZhqaC5bJXZcEuvzGtexAZP1hU3T
		hex!["4e262811acdfe94528bfc3c65036080426a0e1301b9ada8d687a70ffcae99c26"].unchecked_into(),
	)];

	const ENDOWMENT: u128 = 1_000_000 * WND;
	const STASH: u128 = 100 * WND;

	rococo_runtime::GenesisConfig {
		system: Some(rococo_runtime::SystemConfig {
			code: rococo_runtime::WASM_BINARY.to_vec(),
			changes_trie_config: Default::default(),
		}),
		balances: Some(rococo_runtime::BalancesConfig {
			balances: endowed_accounts.iter()
				.map(|k: &AccountId| (k.clone(), ENDOWMENT))
				.chain(initial_authorities.iter().map(|x| (x.0.clone(), STASH)))
				.collect(),
		}),
		indices: Some(rococo_runtime::IndicesConfig {
			indices: vec![],
		}),
		session: Some(rococo_runtime::SessionConfig {
			keys: initial_authorities.iter().map(|x| (
				x.0.clone(),
				x.0.clone(),
				rococo_session_keys(x.2.clone(), x.3.clone(), x.4.clone(), x.5.clone(), x.6.clone()),
			)).collect::<Vec<_>>(),
		}),
		babe: Some(Default::default()),
		grandpa: Some(Default::default()),
		im_online: Some(Default::default()),
		authority_discovery: Some(rococo_runtime::AuthorityDiscoveryConfig {
			keys: vec![],
		}),
		parachains: Some(rococo_runtime::ParachainsConfig {
			authorities: vec![],
		}),
		registrar: Some(rococo_runtime::RegistrarConfig {
			parachains: vec![],
			_phdata: Default::default(),
		}),
		vesting: Some(rococo_runtime::VestingConfig {
			vesting: vec![],
		}),
		sudo: Some(rococo_runtime::SudoConfig {
			key: endowed_accounts[0].clone(),
		}),
	}
}

fn kusama_staging_testnet_config_genesis() -> kusama::GenesisConfig {
=======
fn kusama_staging_testnet_config_genesis(wasm_binary: &[u8]) -> kusama::GenesisConfig {
>>>>>>> 08995278
	// subkey inspect "$SECRET"
	let endowed_accounts = vec![
		// 5CVFESwfkk7NmhQ6FwHCM9roBvr9BGa4vJHFYU8DnGQxrXvz
		hex!["12b782529c22032ed4694e0f6e7d486be7daa6d12088f6bc74d593b3900b8438"].into(),
	];

	// for i in 1 2 3 4; do for j in stash controller; do subkey inspect "$SECRET//$i//$j"; done; done
	// for i in 1 2 3 4; do for j in babe; do subkey --sr25519 inspect "$SECRET//$i//$j"; done; done
	// for i in 1 2 3 4; do for j in grandpa; do subkey --ed25519 inspect "$SECRET//$i//$j"; done; done
	// for i in 1 2 3 4; do for j in im_online; do subkey --sr25519 inspect "$SECRET//$i//$j"; done; done
	// for i in 1 2 3 4; do for j in parachains; do subkey --sr25519 inspect "$SECRET//$i//$j"; done; done
	let initial_authorities: Vec<(
		AccountId,
		AccountId,
		BabeId,
		GrandpaId,
		ImOnlineId,
		ValidatorId,
		AuthorityDiscoveryId
	)> = vec![(
	// 5DD7Q4VEfPTLEdn11CnThoHT5f9xKCrnofWJL5SsvpTghaAT
	hex!["32a5718e87d16071756d4b1370c411bbbb947eb62f0e6e0b937d5cbfc0ea633b"].into(),
	// 5GNzaEqhrZAtUQhbMe2gn9jBuNWfamWFZHULryFwBUXyd1cG
	hex!["bee39fe862c85c91aaf343e130d30b643c6ea0b4406a980206f1df8331f7093b"].into(),
	// 5FpewyS2VY8Cj3tKgSckq8ECkjd1HKHvBRnWhiHqRQsWfFC1
	hex!["a639b507ee1585e0b6498ff141d6153960794523226866d1b44eba3f25f36356"].unchecked_into(),
	// 5EjvdwATjyFFikdZibVvx1q5uBHhphS2Mnsq5c7yfaYK25vm
	hex!["76620f7c98bce8619979c2b58cf2b0aff71824126d2b039358729dad993223db"].unchecked_into(),
	// 5FpewyS2VY8Cj3tKgSckq8ECkjd1HKHvBRnWhiHqRQsWfFC1
	hex!["a639b507ee1585e0b6498ff141d6153960794523226866d1b44eba3f25f36356"].unchecked_into(),
	// 5FpewyS2VY8Cj3tKgSckq8ECkjd1HKHvBRnWhiHqRQsWfFC1
	hex!["a639b507ee1585e0b6498ff141d6153960794523226866d1b44eba3f25f36356"].unchecked_into(),
	// 5FpewyS2VY8Cj3tKgSckq8ECkjd1HKHvBRnWhiHqRQsWfFC1
	hex!["a639b507ee1585e0b6498ff141d6153960794523226866d1b44eba3f25f36356"].unchecked_into(),
	),(
	// 5G9VGb8ESBeS8Ca4or43RfhShzk9y7T5iTmxHk5RJsjZwsRx
	hex!["b496c98a405ceab59b9e970e59ef61acd7765a19b704e02ab06c1cdfe171e40f"].into(),
	// 5F7V9Y5FcxKXe1aroqvPeRiUmmeQwTFcL3u9rrPXcMuMiCNx
	hex!["86d3a7571dd60139d297e55d8238d0c977b2e208c5af088f7f0136b565b0c103"].into(),
	// 5GvuM53k1Z4nAB5zXJFgkRSHv4Bqo4BsvgbQWNWkiWZTMwWY
	hex!["765e46067adac4d1fe6c783aa2070dfa64a19f84376659e12705d1734b3eae01"].unchecked_into(),
	// 5HBDAaybNqjmY7ww8ZcZZY1L5LHxvpnyfqJwoB7HhR6raTmG
	hex!["e2234d661bee4a04c38392c75d1566200aa9e6ae44dd98ee8765e4cc9af63cb7"].unchecked_into(),
	// 5GvuM53k1Z4nAB5zXJFgkRSHv4Bqo4BsvgbQWNWkiWZTMwWY
	hex!["765e46067adac4d1fe6c783aa2070dfa64a19f84376659e12705d1734b3eae01"].unchecked_into(),
	// 5GvuM53k1Z4nAB5zXJFgkRSHv4Bqo4BsvgbQWNWkiWZTMwWY
	hex!["765e46067adac4d1fe6c783aa2070dfa64a19f84376659e12705d1734b3eae01"].unchecked_into(),
	// 5GvuM53k1Z4nAB5zXJFgkRSHv4Bqo4BsvgbQWNWkiWZTMwWY
	hex!["765e46067adac4d1fe6c783aa2070dfa64a19f84376659e12705d1734b3eae01"].unchecked_into(),
	),(
	// 5FzwpgGvk2kk9agow6KsywLYcPzjYc8suKej2bne5G5b9YU3
	hex!["ae12f70078a22882bf5135d134468f77301927aa67c376e8c55b7ff127ace115"].into(),
	// 5EqoZhVC2BcsM4WjvZNidu2muKAbu5THQTBKe3EjvxXkdP7A
	hex!["7addb914ec8486bbc60643d2647685dcc06373401fa80e09813b630c5831d54b"].into(),
	// 5CXNq1mSKJT4Sc2CbyBBdANeSkbUvdWvE4czJjKXfBHi9sX5
	hex!["664eae1ca4713dd6abf8c15e6c041820cda3c60df97dc476c2cbf7cb82cb2d2e"].unchecked_into(),
	// 5E8ULLQrDAtWhfnVfZmX41Yux86zNAwVJYguWJZVWrJvdhBe
	hex!["5b57ed1443c8967f461db1f6eb2ada24794d163a668f1cf9d9ce3235dfad8799"].unchecked_into(),
	// 5CXNq1mSKJT4Sc2CbyBBdANeSkbUvdWvE4czJjKXfBHi9sX5
	hex!["664eae1ca4713dd6abf8c15e6c041820cda3c60df97dc476c2cbf7cb82cb2d2e"].unchecked_into(),
	// 5CXNq1mSKJT4Sc2CbyBBdANeSkbUvdWvE4czJjKXfBHi9sX5
	hex!["664eae1ca4713dd6abf8c15e6c041820cda3c60df97dc476c2cbf7cb82cb2d2e"].unchecked_into(),
	// 5CXNq1mSKJT4Sc2CbyBBdANeSkbUvdWvE4czJjKXfBHi9sX5
	hex!["664eae1ca4713dd6abf8c15e6c041820cda3c60df97dc476c2cbf7cb82cb2d2e"].unchecked_into(),
	),(
	// 5CFj6Kg9rmVn1vrqpyjau2ztyBzKeVdRKwNPiA3tqhB5HPqq
	hex!["0867dbb49721126df589db100dda728dc3b475cbf414dad8f72a1d5e84897252"].into(),
	// 5CwQXP6nvWzigFqNhh2jvCaW9zWVzkdveCJY3tz2MhXMjTon
	hex!["26ab2b4b2eba2263b1e55ceb48f687bb0018130a88df0712fbdaf6a347d50e2a"].into(),
	// 5FCd9Y7RLNyxz5wnCAErfsLbXGG34L2BaZRHzhiJcMUMd5zd
	hex!["2adb17a5cafbddc7c3e00ec45b6951a8b12ce2264235b4def342513a767e5d3d"].unchecked_into(),
	// 5HGLmrZsiTFTPp3QoS1W8w9NxByt8PVq79reqvdxNcQkByqK
	hex!["e60d23f49e93c1c1f2d7c115957df5bbd7faf5ebf138d1e9d02e8b39a1f63df0"].unchecked_into(),
	// 5FCd9Y7RLNyxz5wnCAErfsLbXGG34L2BaZRHzhiJcMUMd5zd
	hex!["2adb17a5cafbddc7c3e00ec45b6951a8b12ce2264235b4def342513a767e5d3d"].unchecked_into(),
	// 5FCd9Y7RLNyxz5wnCAErfsLbXGG34L2BaZRHzhiJcMUMd5zd
	hex!["2adb17a5cafbddc7c3e00ec45b6951a8b12ce2264235b4def342513a767e5d3d"].unchecked_into(),
	// 5FCd9Y7RLNyxz5wnCAErfsLbXGG34L2BaZRHzhiJcMUMd5zd
	hex!["2adb17a5cafbddc7c3e00ec45b6951a8b12ce2264235b4def342513a767e5d3d"].unchecked_into(),
	)];

	const ENDOWMENT: u128 = 1_000_000 * KSM;
	const STASH: u128 = 100 * KSM;

	kusama::GenesisConfig {
		system: Some(kusama::SystemConfig {
			code: wasm_binary.to_vec(),
			changes_trie_config: Default::default(),
		}),
		balances: Some(kusama::BalancesConfig {
			balances: endowed_accounts.iter()
				.map(|k: &AccountId| (k.clone(), ENDOWMENT))
				.chain(initial_authorities.iter().map(|x| (x.0.clone(), STASH)))
				.collect(),
		}),
		indices: Some(kusama::IndicesConfig {
			indices: vec![],
		}),
		session: Some(kusama::SessionConfig {
			keys: initial_authorities.iter().map(|x| (
						  x.0.clone(),
						  x.0.clone(),
						  kusama_session_keys(x.2.clone(), x.3.clone(), x.4.clone(), x.5.clone(), x.6.clone()),
				  )).collect::<Vec<_>>(),
		}),
		staking: Some(kusama::StakingConfig {
			validator_count: 50,
			minimum_validator_count: 4,
			stakers: initial_authorities
				.iter()
				.map(|x| (x.0.clone(), x.1.clone(), STASH, kusama::StakerStatus::Validator))
				.collect(),
				invulnerables: initial_authorities.iter().map(|x| x.0.clone()).collect(),
				force_era: Forcing::ForceNone,
				slash_reward_fraction: Perbill::from_percent(10),
				.. Default::default()
		}),
		elections_phragmen: Some(Default::default()),
		democracy: Some(Default::default()),
		collective_Instance1: Some(kusama::CouncilConfig {
			members: vec![],
			phantom: Default::default(),
		}),
		collective_Instance2: Some(kusama::TechnicalCommitteeConfig {
			members: vec![],
			phantom: Default::default(),
		}),
		membership_Instance1: Some(Default::default()),
		babe: Some(Default::default()),
		grandpa: Some(Default::default()),
		im_online: Some(Default::default()),
		authority_discovery: Some(kusama::AuthorityDiscoveryConfig {
			keys: vec![],
		}),
		parachains: Some(kusama::ParachainsConfig {
			authorities: vec![],
		}),
		registrar: Some(kusama::RegistrarConfig {
			parachains: vec![],
			_phdata: Default::default(),
		}),
		claims: Some(kusama::ClaimsConfig {
			claims: vec![],
			vesting: vec![],
		}),
		vesting: Some(kusama::VestingConfig {
			vesting: vec![],
		}),
	}
}

/// Polkadot staging testnet config.
pub fn polkadot_staging_testnet_config() -> Result<PolkadotChainSpec, String> {
	let wasm_binary = polkadot::WASM_BINARY.ok_or("Polkadot development wasm not available")?;
	let boot_nodes = vec![];

	Ok(PolkadotChainSpec::from_genesis(
		"Polkadot Staging Testnet",
		"polkadot_staging_testnet",
		ChainType::Live,
		move || polkadot_staging_testnet_config_genesis(wasm_binary),
		boot_nodes,
		Some(TelemetryEndpoints::new(vec![(POLKADOT_STAGING_TELEMETRY_URL.to_string(), 0)])
			.expect("Polkadot Staging telemetry url is valid; qed")),
		Some(DEFAULT_PROTOCOL_ID),
		None,
		Default::default(),
	))
}

/// Staging testnet config.
pub fn kusama_staging_testnet_config() -> Result<KusamaChainSpec, String> {
	let wasm_binary = kusama::WASM_BINARY.ok_or("Kusama development wasm not available")?;
	let boot_nodes = vec![];

	Ok(KusamaChainSpec::from_genesis(
		"Kusama Staging Testnet",
		"kusama_staging_testnet",
		ChainType::Live,
		move || kusama_staging_testnet_config_genesis(wasm_binary),
		boot_nodes,
		Some(TelemetryEndpoints::new(vec![(KUSAMA_STAGING_TELEMETRY_URL.to_string(), 0)])
			.expect("Kusama Staging telemetry url is valid; qed")),
		Some(DEFAULT_PROTOCOL_ID),
		None,
		Default::default(),
	))
}

/// Westend staging testnet config.
pub fn westend_staging_testnet_config() -> Result<WestendChainSpec, String> {
	let wasm_binary = westend::WASM_BINARY.ok_or("Westend development wasm not available")?;
	let boot_nodes = vec![];

	Ok(WestendChainSpec::from_genesis(
		"Westend Staging Testnet",
		"westend_staging_testnet",
		ChainType::Live,
		move || westend_staging_testnet_config_genesis(wasm_binary),
		boot_nodes,
		Some(TelemetryEndpoints::new(vec![(WESTEND_STAGING_TELEMETRY_URL.to_string(), 0)])
			.expect("Westend Staging telemetry url is valid; qed")),
		Some(DEFAULT_PROTOCOL_ID),
		None,
		Default::default(),
	))
}

/// Rococo staging testnet config.
pub fn rococo_staging_testnet_config() -> RococoChainSpec {
	RococoChainSpec::from_genesis(
		"Rococo Staging Testnet",
		"rococo_staging_testnet",
		ChainType::Live,
		rococo_staging_testnet_config_genesis,
		Vec::new(),
		Some(TelemetryEndpoints::new(vec![(WESTEND_STAGING_TELEMETRY_URL.to_string(), 0)])
			.expect("Rococo Staging telemetry url is valid; qed")),
		Some(DEFAULT_PROTOCOL_ID),
		None,
		Default::default(),
	)
}

/// Helper function to generate a crypto pair from seed
pub fn get_from_seed<TPublic: Public>(seed: &str) -> <TPublic::Pair as Pair>::Public {
	TPublic::Pair::from_string(&format!("//{}", seed), None)
		.expect("static values are valid; qed")
		.public()
}


/// Helper function to generate an account ID from seed
pub fn get_account_id_from_seed<TPublic: Public>(seed: &str) -> AccountId where
	AccountPublic: From<<TPublic::Pair as Pair>::Public>
{
	AccountPublic::from(get_from_seed::<TPublic>(seed)).into_account()
}

/// Helper function to generate stash, controller and session key from seed
pub fn get_authority_keys_from_seed(seed: &str) -> (
	AccountId,
	AccountId,
	BabeId,
	GrandpaId,
	ImOnlineId,
	ValidatorId,
	AuthorityDiscoveryId
) {
	(
		get_account_id_from_seed::<sr25519::Public>(&format!("{}//stash", seed)),
		get_account_id_from_seed::<sr25519::Public>(seed),
		get_from_seed::<BabeId>(seed),
		get_from_seed::<GrandpaId>(seed),
		get_from_seed::<ImOnlineId>(seed),
		get_from_seed::<ValidatorId>(seed),
		get_from_seed::<AuthorityDiscoveryId>(seed),
	)
}

fn testnet_accounts() -> Vec<AccountId> {
	vec![
		get_account_id_from_seed::<sr25519::Public>("Alice"),
		get_account_id_from_seed::<sr25519::Public>("Bob"),
		get_account_id_from_seed::<sr25519::Public>("Charlie"),
		get_account_id_from_seed::<sr25519::Public>("Dave"),
		get_account_id_from_seed::<sr25519::Public>("Eve"),
		get_account_id_from_seed::<sr25519::Public>("Ferdie"),
		get_account_id_from_seed::<sr25519::Public>("Alice//stash"),
		get_account_id_from_seed::<sr25519::Public>("Bob//stash"),
		get_account_id_from_seed::<sr25519::Public>("Charlie//stash"),
		get_account_id_from_seed::<sr25519::Public>("Dave//stash"),
		get_account_id_from_seed::<sr25519::Public>("Eve//stash"),
		get_account_id_from_seed::<sr25519::Public>("Ferdie//stash"),
	]
}

/// Helper function to create polkadot GenesisConfig for testing
pub fn polkadot_testnet_genesis(
	wasm_binary: &[u8],
	initial_authorities: Vec<(AccountId, AccountId, BabeId, GrandpaId, ImOnlineId, ValidatorId, AuthorityDiscoveryId)>,
	_root_key: AccountId,
	endowed_accounts: Option<Vec<AccountId>>,
) -> polkadot::GenesisConfig {
	let endowed_accounts: Vec<AccountId> = endowed_accounts.unwrap_or_else(testnet_accounts);

	const ENDOWMENT: u128 = 1_000_000 * DOTS;
	const STASH: u128 = 100 * DOTS;

	polkadot::GenesisConfig {
		system: Some(polkadot::SystemConfig {
			code: wasm_binary.to_vec(),
			changes_trie_config: Default::default(),
		}),
		indices: Some(polkadot::IndicesConfig {
			indices: vec![],
		}),
		balances: Some(polkadot::BalancesConfig {
			balances: endowed_accounts.iter().map(|k| (k.clone(), ENDOWMENT)).collect(),
		}),
		session: Some(polkadot::SessionConfig {
			keys: initial_authorities.iter().map(|x| (
						  x.0.clone(),
						  x.0.clone(),
						  polkadot_session_keys(x.2.clone(), x.3.clone(), x.4.clone(), x.5.clone(), x.6.clone()),
				  )).collect::<Vec<_>>(),
		}),
		staking: Some(polkadot::StakingConfig {
			minimum_validator_count: 1,
			validator_count: 2,
			stakers: initial_authorities.iter()
				.map(|x| (x.0.clone(), x.1.clone(), STASH, polkadot::StakerStatus::Validator))
				.collect(),
				invulnerables: initial_authorities.iter().map(|x| x.0.clone()).collect(),
				force_era: Forcing::NotForcing,
				slash_reward_fraction: Perbill::from_percent(10),
				.. Default::default()
		}),
		elections_phragmen: Some(Default::default()),
		democracy: Some(polkadot::DemocracyConfig::default()),
		collective_Instance1: Some(polkadot::CouncilConfig {
			members: vec![],
			phantom: Default::default(),
		}),
		collective_Instance2: Some(polkadot::TechnicalCommitteeConfig {
			members: vec![],
			phantom: Default::default(),
		}),
		membership_Instance1: Some(Default::default()),
		babe: Some(Default::default()),
		grandpa: Some(Default::default()),
		im_online: Some(Default::default()),
		authority_discovery: Some(polkadot::AuthorityDiscoveryConfig {
			keys: vec![],
		}),
		parachains: Some(polkadot::ParachainsConfig {
			authorities: vec![],
		}),
		registrar: Some(polkadot::RegistrarConfig{
			parachains: vec![],
			_phdata: Default::default(),
		}),
		claims: Some(polkadot::ClaimsConfig {
			claims: vec![],
			vesting: vec![],
		}),
		vesting: Some(polkadot::VestingConfig {
			vesting: vec![],
		}),
	}
}

/// Helper function to create kusama GenesisConfig for testing
pub fn kusama_testnet_genesis(
	wasm_binary: &[u8],
	initial_authorities: Vec<(AccountId, AccountId, BabeId, GrandpaId, ImOnlineId, ValidatorId, AuthorityDiscoveryId)>,
	_root_key: AccountId,
	endowed_accounts: Option<Vec<AccountId>>,
) -> kusama::GenesisConfig {
	let endowed_accounts: Vec<AccountId> = endowed_accounts.unwrap_or_else(testnet_accounts);

	const ENDOWMENT: u128 = 1_000_000 * KSM;
	const STASH: u128 = 100 * KSM;

	kusama::GenesisConfig {
		system: Some(kusama::SystemConfig {
			code: wasm_binary.to_vec(),
			changes_trie_config: Default::default(),
		}),
		indices: Some(kusama::IndicesConfig {
			indices: vec![],
		}),
		balances: Some(kusama::BalancesConfig {
			balances: endowed_accounts.iter().map(|k| (k.clone(), ENDOWMENT)).collect(),
		}),
		session: Some(kusama::SessionConfig {
			keys: initial_authorities.iter().map(|x| (
				x.0.clone(),
				x.0.clone(),
				kusama_session_keys(x.2.clone(), x.3.clone(), x.4.clone(), x.5.clone(), x.6.clone()),
			)).collect::<Vec<_>>(),
		}),
		staking: Some(kusama::StakingConfig {
			minimum_validator_count: 1,
			validator_count: 2,
			stakers: initial_authorities.iter()
				.map(|x| (x.0.clone(), x.1.clone(), STASH, kusama::StakerStatus::Validator))
				.collect(),
			invulnerables: initial_authorities.iter().map(|x| x.0.clone()).collect(),
			force_era: Forcing::NotForcing,
			slash_reward_fraction: Perbill::from_percent(10),
			.. Default::default()
		}),
		elections_phragmen: Some(Default::default()),
		democracy: Some(kusama::DemocracyConfig::default()),
		collective_Instance1: Some(kusama::CouncilConfig {
			members: vec![],
			phantom: Default::default(),
		}),
		collective_Instance2: Some(kusama::TechnicalCommitteeConfig {
			members: vec![],
			phantom: Default::default(),
		}),
		membership_Instance1: Some(Default::default()),
		babe: Some(Default::default()),
		grandpa: Some(Default::default()),
		im_online: Some(Default::default()),
		authority_discovery: Some(kusama::AuthorityDiscoveryConfig {
			keys: vec![],
		}),
		parachains: Some(kusama::ParachainsConfig {
			authorities: vec![],
		}),
		registrar: Some(kusama::RegistrarConfig{
			parachains: vec![],
			_phdata: Default::default(),
		}),
		claims: Some(kusama::ClaimsConfig {
			claims: vec![],
			vesting: vec![],
		}),
		vesting: Some(kusama::VestingConfig {
			vesting: vec![],
		}),
	}
}

/// Helper function to create polkadot GenesisConfig for testing
pub fn westend_testnet_genesis(
	wasm_binary: &[u8],
	initial_authorities: Vec<(AccountId, AccountId, BabeId, GrandpaId, ImOnlineId, ValidatorId, AuthorityDiscoveryId)>,
	root_key: AccountId,
	endowed_accounts: Option<Vec<AccountId>>,
) -> westend::GenesisConfig {
	let endowed_accounts: Vec<AccountId> = endowed_accounts.unwrap_or_else(testnet_accounts);

	const ENDOWMENT: u128 = 1_000_000 * DOTS;
	const STASH: u128 = 100 * DOTS;

	westend::GenesisConfig {
		system: Some(westend::SystemConfig {
			code: wasm_binary.to_vec(),
			changes_trie_config: Default::default(),
		}),
		indices: Some(westend::IndicesConfig {
			indices: vec![],
		}),
		balances: Some(westend::BalancesConfig {
			balances: endowed_accounts.iter().map(|k| (k.clone(), ENDOWMENT)).collect(),
		}),
		session: Some(westend::SessionConfig {
			keys: initial_authorities.iter().map(|x| (
				x.0.clone(),
				x.0.clone(),
				westend_session_keys(x.2.clone(), x.3.clone(), x.4.clone(), x.5.clone(), x.6.clone()),
			)).collect::<Vec<_>>(),
		}),
		staking: Some(westend::StakingConfig {
			minimum_validator_count: 1,
			validator_count: 2,
			stakers: initial_authorities.iter()
				.map(|x| (x.0.clone(), x.1.clone(), STASH, westend::StakerStatus::Validator))
				.collect(),
			invulnerables: initial_authorities.iter().map(|x| x.0.clone()).collect(),
			force_era: Forcing::NotForcing,
			slash_reward_fraction: Perbill::from_percent(10),
			.. Default::default()
		}),
		babe: Some(Default::default()),
		grandpa: Some(Default::default()),
		im_online: Some(Default::default()),
		authority_discovery: Some(westend::AuthorityDiscoveryConfig {
			keys: vec![],
		}),
		parachains: Some(westend::ParachainsConfig {
			authorities: vec![],
		}),
		registrar: Some(westend::RegistrarConfig{
			parachains: vec![],
			_phdata: Default::default(),
		}),
		vesting: Some(westend::VestingConfig {
			vesting: vec![],
		}),
		sudo: Some(westend::SudoConfig {
			key: root_key,
		}),
	}
}

<<<<<<< HEAD
/// Helper function to create rococo GenesisConfig for testing
pub fn rococo_testnet_genesis(
	initial_authorities: Vec<(AccountId, AccountId, BabeId, GrandpaId, ImOnlineId, ValidatorId, AuthorityDiscoveryId)>,
	root_key: AccountId,
	endowed_accounts: Option<Vec<AccountId>>,
) -> rococo_runtime::GenesisConfig {
	let endowed_accounts: Vec<AccountId> = endowed_accounts.unwrap_or_else(testnet_accounts);

	const ENDOWMENT: u128 = 1_000_000 * DOTS;

	rococo_runtime::GenesisConfig {
		system: Some(rococo_runtime::SystemConfig {
			code: rococo_runtime::WASM_BINARY.to_vec(),
			changes_trie_config: Default::default(),
		}),
		indices: Some(rococo_runtime::IndicesConfig {
			indices: vec![],
		}),
		balances: Some(rococo_runtime::BalancesConfig {
			balances: endowed_accounts.iter().map(|k| (k.clone(), ENDOWMENT)).collect(),
		}),
		session: Some(rococo_runtime::SessionConfig {
			keys: initial_authorities.iter().map(|x| (
				x.0.clone(),
				x.0.clone(),
				rococo_session_keys(x.2.clone(), x.3.clone(), x.4.clone(), x.5.clone(), x.6.clone()),
			)).collect::<Vec<_>>(),
		}),
		babe: Some(Default::default()),
		grandpa: Some(Default::default()),
		im_online: Some(Default::default()),
		authority_discovery: Some(rococo_runtime::AuthorityDiscoveryConfig {
			keys: vec![],
		}),
		parachains: Some(rococo_runtime::ParachainsConfig {
			authorities: vec![],
		}),
		registrar: Some(rococo_runtime::RegistrarConfig{
			parachains: vec![],
			_phdata: Default::default(),
		}),
		vesting: Some(rococo_runtime::VestingConfig {
			vesting: vec![],
		}),
		sudo: Some(rococo_runtime::SudoConfig {
			key: root_key,
		}),
	}
}

fn polkadot_development_config_genesis() -> polkadot::GenesisConfig {
=======
fn polkadot_development_config_genesis(wasm_binary: &[u8]) -> polkadot::GenesisConfig {
>>>>>>> 08995278
	polkadot_testnet_genesis(
		wasm_binary,
		vec![
			get_authority_keys_from_seed("Alice"),
		],
		get_account_id_from_seed::<sr25519::Public>("Alice"),
		None,
	)
}

fn kusama_development_config_genesis(wasm_binary: &[u8]) -> kusama::GenesisConfig {
	kusama_testnet_genesis(
		wasm_binary,
		vec![
			get_authority_keys_from_seed("Alice"),
		],
		get_account_id_from_seed::<sr25519::Public>("Alice"),
		None,
	)
}

fn westend_development_config_genesis(wasm_binary: &[u8]) -> westend::GenesisConfig {
	westend_testnet_genesis(
		wasm_binary,
		vec![
			get_authority_keys_from_seed("Alice"),
		],
		get_account_id_from_seed::<sr25519::Public>("Alice"),
		None,
	)
}

/// Polkadot development config (single validator Alice)
pub fn polkadot_development_config() -> Result<PolkadotChainSpec, String> {
	let wasm_binary = polkadot::WASM_BINARY.ok_or("Polkadot development wasm not available")?;

	Ok(PolkadotChainSpec::from_genesis(
		"Development",
		"dev",
		ChainType::Development,
		move || polkadot_development_config_genesis(wasm_binary),
		vec![],
		None,
		Some(DEFAULT_PROTOCOL_ID),
		None,
		Default::default(),
	))
}

/// Kusama development config (single validator Alice)
pub fn kusama_development_config() -> Result<KusamaChainSpec, String> {
	let wasm_binary = kusama::WASM_BINARY.ok_or("Kusama development wasm not available")?;

	Ok(KusamaChainSpec::from_genesis(
		"Development",
		"kusama_dev",
		ChainType::Development,
		move || kusama_development_config_genesis(wasm_binary),
		vec![],
		None,
		Some(DEFAULT_PROTOCOL_ID),
		None,
		Default::default(),
	))
}

/// Westend development config (single validator Alice)
pub fn westend_development_config() -> Result<WestendChainSpec, String> {
	let wasm_binary = westend::WASM_BINARY.ok_or("Westend development wasm not available")?;

	Ok(WestendChainSpec::from_genesis(
		"Development",
		"westend_dev",
		ChainType::Development,
		move || westend_development_config_genesis(wasm_binary),
		vec![],
		None,
		Some(DEFAULT_PROTOCOL_ID),
		None,
		Default::default(),
	))
}

fn polkadot_local_testnet_genesis(wasm_binary: &[u8]) -> polkadot::GenesisConfig {
	polkadot_testnet_genesis(
		wasm_binary,
		vec![
			get_authority_keys_from_seed("Alice"),
			get_authority_keys_from_seed("Bob"),
		],
		get_account_id_from_seed::<sr25519::Public>("Alice"),
		None,
	)
}

/// Polkadot local testnet config (multivalidator Alice + Bob)
pub fn polkadot_local_testnet_config() -> Result<PolkadotChainSpec, String> {
	let wasm_binary = polkadot::WASM_BINARY.ok_or("Polkadot development wasm not available")?;

	Ok(PolkadotChainSpec::from_genesis(
		"Local Testnet",
		"local_testnet",
		ChainType::Local,
		move || polkadot_local_testnet_genesis(wasm_binary),
		vec![],
		None,
		Some(DEFAULT_PROTOCOL_ID),
		None,
		Default::default(),
	))
}

fn kusama_local_testnet_genesis(wasm_binary: &[u8]) -> kusama::GenesisConfig {
	kusama_testnet_genesis(
		wasm_binary,
		vec![
			get_authority_keys_from_seed("Alice"),
			get_authority_keys_from_seed("Bob"),
		],
		get_account_id_from_seed::<sr25519::Public>("Alice"),
		None,
	)
}

/// Kusama local testnet config (multivalidator Alice + Bob)
pub fn kusama_local_testnet_config() -> Result<KusamaChainSpec, String> {
	let wasm_binary = kusama::WASM_BINARY.ok_or("Kusama development wasm not available")?;

	Ok(KusamaChainSpec::from_genesis(
		"Kusama Local Testnet",
		"kusama_local_testnet",
		ChainType::Local,
		move || kusama_local_testnet_genesis(wasm_binary),
		vec![],
		None,
		Some(DEFAULT_PROTOCOL_ID),
		None,
		Default::default(),
	))
}

fn westend_local_testnet_genesis(wasm_binary: &[u8]) -> westend::GenesisConfig {
	westend_testnet_genesis(
		wasm_binary,
		vec![
			get_authority_keys_from_seed("Alice"),
			get_authority_keys_from_seed("Bob"),
		],
		get_account_id_from_seed::<sr25519::Public>("Alice"),
		None,
	)
}

fn rococo_local_testnet_genesis() -> rococo_runtime::GenesisConfig {
	rococo_testnet_genesis(
		vec![
			get_authority_keys_from_seed("Alice"),
			get_authority_keys_from_seed("Bob"),
		],
		get_account_id_from_seed::<sr25519::Public>("Alice"),
		None,
	)
}

/// Westend local testnet config (multivalidator Alice + Bob)
pub fn westend_local_testnet_config() -> Result<WestendChainSpec, String> {
	let wasm_binary = westend::WASM_BINARY.ok_or("Westend development wasm not available")?;

	Ok(WestendChainSpec::from_genesis(
		"Westend Local Testnet",
		"westend_local_testnet",
		ChainType::Local,
		move || westend_local_testnet_genesis(wasm_binary),
		vec![],
		None,
		Some(DEFAULT_PROTOCOL_ID),
		None,
		Default::default(),
<<<<<<< HEAD
	)
}

/// Rococo local testnet config (multivalidator Alice + Bob)
pub fn rococo_local_testnet_config() -> RococoChainSpec {
	RococoChainSpec::from_genesis(
		"Rococo Local Testnet",
		"rococo_local_testnet",
		ChainType::Local,
		rococo_local_testnet_genesis,
		vec![],
		None,
		Some(DEFAULT_PROTOCOL_ID),
		None,
		Default::default(),
	)
=======
	))
>>>>>>> 08995278
}<|MERGE_RESOLUTION|>--- conflicted
+++ resolved
@@ -21,6 +21,7 @@
 use polkadot_runtime as polkadot;
 use kusama_runtime as kusama;
 use westend_runtime as westend;
+use rococo_runtime as rococo;
 use polkadot::constants::currency::DOTS;
 use kusama::constants::currency::DOTS as KSM;
 use westend::constants::currency::DOTS as WND;
@@ -123,7 +124,6 @@
 	westend::SessionKeys { babe, grandpa, im_online, parachain_validator, authority_discovery }
 }
 
-<<<<<<< HEAD
 fn rococo_session_keys(
 	babe: BabeId,
 	grandpa: GrandpaId,
@@ -134,10 +134,7 @@
 	rococo_runtime::SessionKeys { babe, grandpa, im_online, parachain_validator, authority_discovery }
 }
 
-fn polkadot_staging_testnet_config_genesis() -> polkadot::GenesisConfig {
-=======
 fn polkadot_staging_testnet_config_genesis(wasm_binary: &[u8]) -> polkadot::GenesisConfig {
->>>>>>> 08995278
 	// subkey inspect "$SECRET"
 	let endowed_accounts = vec![];
 
@@ -361,8 +358,7 @@
 	}
 }
 
-<<<<<<< HEAD
-fn rococo_staging_testnet_config_genesis() -> rococo_runtime::GenesisConfig {
+fn rococo_staging_testnet_config_genesis(wasm_binary: &[u8]) -> rococo_runtime::GenesisConfig {
 	// subkey inspect "$SECRET"
 	let endowed_accounts = vec![
 		// 5FeyRQmjtdHoPH56ASFW76AJEP1yaQC1K9aEMvJTF9nzt9S9
@@ -512,7 +508,7 @@
 
 	rococo_runtime::GenesisConfig {
 		system: Some(rococo_runtime::SystemConfig {
-			code: rococo_runtime::WASM_BINARY.to_vec(),
+			code: wasm_binary.to_vec(),
 			changes_trie_config: Default::default(),
 		}),
 		balances: Some(rococo_runtime::BalancesConfig {
@@ -553,10 +549,7 @@
 	}
 }
 
-fn kusama_staging_testnet_config_genesis() -> kusama::GenesisConfig {
-=======
 fn kusama_staging_testnet_config_genesis(wasm_binary: &[u8]) -> kusama::GenesisConfig {
->>>>>>> 08995278
 	// subkey inspect "$SECRET"
 	let endowed_accounts = vec![
 		// 5CVFESwfkk7NmhQ6FwHCM9roBvr9BGa4vJHFYU8DnGQxrXvz
@@ -766,19 +759,22 @@
 }
 
 /// Rococo staging testnet config.
-pub fn rococo_staging_testnet_config() -> RococoChainSpec {
-	RococoChainSpec::from_genesis(
+pub fn rococo_staging_testnet_config() -> Result<RococoChainSpec, String> {
+	let wasm_binary = rococo::WASM_BINARY.ok_or("Rococo development wasm not available")?;
+	let boot_nodes = vec![];
+
+	Ok(RococoChainSpec::from_genesis(
 		"Rococo Staging Testnet",
 		"rococo_staging_testnet",
 		ChainType::Live,
-		rococo_staging_testnet_config_genesis,
-		Vec::new(),
+		move || rococo_staging_testnet_config_genesis(wasm_binary),
+		boot_nodes,
 		Some(TelemetryEndpoints::new(vec![(WESTEND_STAGING_TELEMETRY_URL.to_string(), 0)])
 			.expect("Rococo Staging telemetry url is valid; qed")),
 		Some(DEFAULT_PROTOCOL_ID),
 		None,
 		Default::default(),
-	)
+	))
 }
 
 /// Helper function to generate a crypto pair from seed
@@ -1047,9 +1043,9 @@
 	}
 }
 
-<<<<<<< HEAD
 /// Helper function to create rococo GenesisConfig for testing
 pub fn rococo_testnet_genesis(
+	wasm_binary: &[u8],
 	initial_authorities: Vec<(AccountId, AccountId, BabeId, GrandpaId, ImOnlineId, ValidatorId, AuthorityDiscoveryId)>,
 	root_key: AccountId,
 	endowed_accounts: Option<Vec<AccountId>>,
@@ -1060,7 +1056,7 @@
 
 	rococo_runtime::GenesisConfig {
 		system: Some(rococo_runtime::SystemConfig {
-			code: rococo_runtime::WASM_BINARY.to_vec(),
+			code: wasm_binary.to_vec(),
 			changes_trie_config: Default::default(),
 		}),
 		indices: Some(rococo_runtime::IndicesConfig {
@@ -1098,10 +1094,7 @@
 	}
 }
 
-fn polkadot_development_config_genesis() -> polkadot::GenesisConfig {
-=======
 fn polkadot_development_config_genesis(wasm_binary: &[u8]) -> polkadot::GenesisConfig {
->>>>>>> 08995278
 	polkadot_testnet_genesis(
 		wasm_binary,
 		vec![
@@ -1255,8 +1248,9 @@
 	)
 }
 
-fn rococo_local_testnet_genesis() -> rococo_runtime::GenesisConfig {
+fn rococo_local_testnet_genesis(wasm_binary: &[u8]) -> rococo_runtime::GenesisConfig {
 	rococo_testnet_genesis(
+		wasm_binary,
 		vec![
 			get_authority_keys_from_seed("Alice"),
 			get_authority_keys_from_seed("Bob"),
@@ -1280,24 +1274,22 @@
 		Some(DEFAULT_PROTOCOL_ID),
 		None,
 		Default::default(),
-<<<<<<< HEAD
-	)
+	))
 }
 
 /// Rococo local testnet config (multivalidator Alice + Bob)
-pub fn rococo_local_testnet_config() -> RococoChainSpec {
-	RococoChainSpec::from_genesis(
+pub fn rococo_local_testnet_config() -> Result<RococoChainSpec, String> {
+	let wasm_binary = rococo::WASM_BINARY.ok_or("Rococo development wasm not available")?;
+
+	Ok(RococoChainSpec::from_genesis(
 		"Rococo Local Testnet",
 		"rococo_local_testnet",
 		ChainType::Local,
-		rococo_local_testnet_genesis,
+		move || rococo_local_testnet_genesis(wasm_binary),
 		vec![],
 		None,
 		Some(DEFAULT_PROTOCOL_ID),
 		None,
 		Default::default(),
-	)
-=======
 	))
->>>>>>> 08995278
 }