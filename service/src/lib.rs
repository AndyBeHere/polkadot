--- conflicted
+++ resolved
@@ -163,7 +163,7 @@
 		consensus_common::DefaultImportQueue<Block, FullClient<RuntimeApi, Executor>>,
 		sc_transaction_pool::FullPool<Block, FullClient<RuntimeApi, Executor>>,
 		(
-			impl Fn(polkadot_rpc::DenyUnsafe) -> polkadot_rpc::RpcExtension,
+			impl Fn(polkadot_rpc::DenyUnsafe, polkadot_rpc::SubscriptionManager) -> polkadot_rpc::RpcExtension,
 			(
 				babe::BabeBlockImport<
 					Block, FullClient<RuntimeApi, Executor>, FullGrandpaBlockImport<RuntimeApi, Executor>
@@ -238,7 +238,7 @@
 		config.prometheus_registry(),
 	)?;
 
-	let justification_receiver = grandpa_link.justification_receiver();
+	let justification_stream = grandpa_link.justification_stream();
 	let shared_authority_set = grandpa_link.shared_authority_set().clone();
 	let shared_voter_state = grandpa::SharedVoterState::empty();
 
@@ -254,11 +254,7 @@
 		let transaction_pool = transaction_pool.clone();
 		let select_chain = select_chain.clone();
 
-<<<<<<< HEAD
-		Box::new(move |deny_unsafe, subscriptions| -> polkadot_rpc::RpcExtension {
-=======
-		move |deny_unsafe| -> polkadot_rpc::RpcExtension {
->>>>>>> 5fd6440a
+		move |deny_unsafe, subscriptions| -> polkadot_rpc::RpcExtension {
 			let deps = polkadot_rpc::FullDeps {
 				client: client.clone(),
 				pool: transaction_pool.clone(),
@@ -272,7 +268,7 @@
 				grandpa: polkadot_rpc::GrandpaDeps {
 					shared_voter_state: shared_voter_state.clone(),
 					shared_authority_set: shared_authority_set.clone(),
-					justification_receiver: justification_receiver.clone(),
+					justification_stream: justification_stream.clone(),
 					subscriptions,
 				},
 			};
